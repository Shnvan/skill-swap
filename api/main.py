--- conflicted
+++ resolved
@@ -10,13 +10,6 @@
     description="PUP SkillSwap"
 )
 
-<<<<<<< HEAD
-
-# --------------------
-
-
-=======
->>>>>>> 74afb0ef
 # --------------------
 # MIDDLEWARES (CORS)
 # --------------------
